const messages = {
  'settings.enableCurrentSite': 'Enable UTags on the current website',
  'settings.showHidedItems': "Show hidden items (tags with 'block', 'hide')",
  'settings.noOpacityEffect': "No opacity mask effect (tags with 'ignore', 'clickbait', 'promotion')",
  'settings.useVisitedFunction': 'Enable browsing content tagging on the current website',
  'settings.displayEffectOfTheVisitedContent': 'The display effect of the browsed content',
  'settings.displayEffectOfTheVisitedContent.recordingonly': 'Save records only, no mark display',
  'settings.displayEffectOfTheVisitedContent.showtagonly': 'Only display marks',
  'settings.displayEffectOfTheVisitedContent.changecolor': 'Change the title color',
  'settings.displayEffectOfTheVisitedContent.translucent': 'Translucent',
  'settings.displayEffectOfTheVisitedContent.hide': 'Hide',
  'settings.pinnedTags': 'Add the tags you want to pin, separated by commas.',
  'settings.pinnedTagsDefaultValue': 'block, hide, ignore, clickbait, promotion',
  'settings.pinnedTagsPlaceholder': 'foo, bar',
  'settings.emojiTags': 'Add the emoji tags, separated by commas',
  'settings.customStyle': 'Enable custom style for all websites',
  'settings.customStyleCurrentSite': 'Enable custom style for the current website',
  'settings.customStyleDefaultValue': `/* Custom style */
body {
  /* Tag text color */
  --utags-text-tag-color: white;
  /* Tag border color */
  --utags-text-tag-border-color: red;
  /* Tag background color */
  --utags-text-tag-background-color: red;
}

/* The tag style for the tag with the label 'TEST' */
.utags_text_tag[data-utags_tag="TEST"] {
  /* Tag text color */
  --utags-text-tag-color: white;
  /* Tag border color */
  --utags-text-tag-border-color: orange;
  /* Tag background color */
  --utags-text-tag-background-color: orange;
}`,
  'settings.customStyleExamples': 'Examples',
  'settings.customStyleExamplesContent': `<p>Custom style examples</p>
  <p>
  <pre>/* Custom style */
body {
  /* Tag text color */
  --utags-text-tag-color: white;
  /* Tag border color */
  --utags-text-tag-border-color: red;
  /* Tag background color */
  --utags-text-tag-background-color: red;
}

/* The tag style for the tag with the label 'TEST' */
.utags_text_tag[data-utags_tag="TEST"] {
  /* Tag text color */
  --utags-text-tag-color: white;
  /* Tag border color */
  --utags-text-tag-border-color: orange;
  /* Tag background color */
  --utags-text-tag-background-color: orange;
}

data-utags_list_node*=",bar,"] {
  /* The background color of the entries
  in the list that contain the 'bar' tag */
  background-color: aqua;
}

body {
  /* The title color of viewed posts */
  --utags-visited-title-color: red;
}

/* Dark mode */
[data-utags_darkmode="1"] body {
  /* The title color of viewed posts */
  --utags-visited-title-color: yellow;
}
</pre>
  </p>
  <p><a href="https://github.com/utags/utags/tree/main/custom-style-examples">More examples</a></p>
  `,
<<<<<<< HEAD
  "settings.useSimplePrompt": "Use simple prompt method to add tags",
  "settings.openTagsPage": "Open the tag list page",
  "settings.openDataPage": "Open the import data/export data page",
  "settings.title": "🏷️ UTags - Add usertags to links",
  "settings.information": "After changing the settings, reload the page to take effect",
  "settings.report": "Report and Issue...",
  "prompt.addTags": "[UTags] Please enter tags, multiple tags are separated by commas",
  "prompt.pinnedTags": "Pinned",
  "prompt.mostUsedTags": "Recently commonly used",
  "prompt.recentAddedTags": "Newly added",
  "prompt.emojiTags": "Emoji",
  "prompt.copy": "Copy",
  "prompt.cancel": "Cancel",
  "prompt.ok": "OK",
  "prompt.settings": "Settings",
=======
  'settings.useSimplePrompt': 'Use simple prompt method to add tags',
  'settings.openTagsPage': 'Open the tag list page',
  'settings.openDataPage': 'Open the import data/export data page',
  'settings.title': '🏷️ UTags - Add usertags to links',
  'settings.information': 'After changing the settings, reload the page to take effect',
  'settings.report': 'Report and Issue...',
  'prompt.addTags': '[UTags] Please enter tags, multiple tags are separated by commas',
  'prompt.pinnedTags': 'Pinned',
  'prompt.mostUsedTags': 'Recently commonly used',
  'prompt.recentAddedTags': 'Newly added',
  'prompt.emojiTags': 'Emoji',
  'prompt.copy': 'Copy',
  'prompt.cancel': 'Cancel',
  'prompt.ok': 'OK',
  'prompt.settings': 'Settings',
>>>>>>> 5f044360
}

export default messages<|MERGE_RESOLUTION|>--- conflicted
+++ resolved
@@ -77,23 +77,6 @@
   </p>
   <p><a href="https://github.com/utags/utags/tree/main/custom-style-examples">More examples</a></p>
   `,
-<<<<<<< HEAD
-  "settings.useSimplePrompt": "Use simple prompt method to add tags",
-  "settings.openTagsPage": "Open the tag list page",
-  "settings.openDataPage": "Open the import data/export data page",
-  "settings.title": "🏷️ UTags - Add usertags to links",
-  "settings.information": "After changing the settings, reload the page to take effect",
-  "settings.report": "Report and Issue...",
-  "prompt.addTags": "[UTags] Please enter tags, multiple tags are separated by commas",
-  "prompt.pinnedTags": "Pinned",
-  "prompt.mostUsedTags": "Recently commonly used",
-  "prompt.recentAddedTags": "Newly added",
-  "prompt.emojiTags": "Emoji",
-  "prompt.copy": "Copy",
-  "prompt.cancel": "Cancel",
-  "prompt.ok": "OK",
-  "prompt.settings": "Settings",
-=======
   'settings.useSimplePrompt': 'Use simple prompt method to add tags',
   'settings.openTagsPage': 'Open the tag list page',
   'settings.openDataPage': 'Open the import data/export data page',
@@ -109,7 +92,6 @@
   'prompt.cancel': 'Cancel',
   'prompt.ok': 'OK',
   'prompt.settings': 'Settings',
->>>>>>> 5f044360
 }
 
 export default messages